--- conflicted
+++ resolved
@@ -111,6 +111,10 @@
 
     otab = None
     try:
+        # import sys
+        # sys.path.append('/Library/Python/2.7/site-packages/pycharm-debug.egg')
+        # import pydevd
+        # pydevd.settrace('localhost', port=12999, stdoutToServer=True, stderrToServer=True)
         otab = MarbleStream(fle)
         bitmaps = {}
 
@@ -251,10 +255,7 @@
                                                           ghfuncs=ehches,
                                                           deffuncs=dflts,
                                                           wide=wide,
-<<<<<<< HEAD
-=======
                                                           agg_fn=_aggregate,
->>>>>>> b657b921
                                                           label_fn=partial(_tuple_hash,
                                                                            cols=sort_range,
                                                                            p=partition))))]
@@ -354,11 +355,7 @@
     return r % p
 
 
-<<<<<<< HEAD
-def _aggregate(inp, ffuncs, ghfuncs, deffuncs, label_fn):
-=======
 def _aggregate(inp, label_fn, ffuncs, ghfuncs, deffuncs):
->>>>>>> b657b921
     import copy
     baseaccums = [default() if default else None for default in deffuncs]
     vals = {}
@@ -393,11 +390,7 @@
         # interface.output(out_label).add(key, empty)
 
 
-<<<<<<< HEAD
-def process_restrict(interface, state, label, inp, task, ffuncs, ghfuncs, deffuncs, label_fn, agg_fn, wide=False):
-=======
 def process_restrict(interface, state, label, inp, task, label_fn, ffuncs, ghfuncs, deffuncs, agg_fn, wide=False):
->>>>>>> b657b921
     from disco import util
     empty = ()
 
@@ -415,11 +408,7 @@
 
     # opportunistically aggregate in this stage
     if any(ffuncs) and not wide:
-<<<<<<< HEAD
-        for out_label, key in agg_fn(inp, ffuncs, ghfuncs, deffuncs, label_fn):
-=======
         for out_label, key in agg_fn(inp, label_fn, ffuncs, ghfuncs, deffuncs):
->>>>>>> b657b921
             interface.output(out_label).add(key, empty)
     else:
         for key, value in inp:
